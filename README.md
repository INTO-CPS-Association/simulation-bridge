--- conflicted
+++ resolved
@@ -1,11 +1,7 @@
 # Simulation Bridge
 
-<<<<<<< HEAD
-The **Simulation Bridge** is an open-source middleware solution designed to enable seamless and dynamic communication between Digital Twins (DT), Mock Physical Twins (MockPT), and their dedicated Simulator counterparts. It serves as a **modular**, **reusable**, and **bidirectional** bridge, supporting multiple protocols and interaction modes to ensure interoperability across diverse simulation environments.
-=======
 The **Simulation Bridge** is an open-source middleware solution designed to enable seamless and dynamic communication between Digital Twins (DT), Mock Physical Twins (MockPT), and their dedicated Simulator counterparts.
 It serves as a **modular**, **reusable**, and **bidirectional** bridge, supporting multiple protocols and interaction modes to ensure interoperability across diverse simulation environments.
->>>>>>> 146ab914
 
 Built around the concept of simulation, the bridge facilitates control, monitoring, and data exchange among the involved entities, providing a universal middleware solution that enhances flexibility and integration within simulation-based systems.
 
