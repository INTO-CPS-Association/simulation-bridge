--- conflicted
+++ resolved
@@ -1,11 +1,8 @@
 # Simulation Bridge
 
-<<<<<<< HEAD
-The Simulation Bridge is a modular, reusable, and bidirectional middleware solution designed to enable seamless and dynamic communication between Digital Twins (DT), Mock Physical Twins (MockPT), and their dedicated simulators. It provides a standardized interface to connect these entities, facilitating distributed execution and management of simulations across heterogeneous environments.
-=======
 The **Simulation Bridge** is an open-source middleware solution designed to enable seamless and dynamic communication between Digital Twins (DT), Mock Physical Twins (MockPT), and their dedicated Simulator counterparts.
 It serves as a **modular**, **reusable**, and **bidirectional** bridge, supporting multiple protocols and interaction modes to ensure interoperability across diverse simulation environments.
->>>>>>> 825e2d9e
+The Simulation Bridge is a modular, reusable, and bidirectional middleware solution designed to enable seamless and dynamic communication between Digital Twins (DT), Mock Physical Twins (MockPT), and their dedicated simulators. It provides a standardized interface to connect these entities, facilitating distributed execution and management of simulations across heterogeneous environments.
 
 This framework supports multiple protocols and interaction modes, allowing for flexible integration and real-time control, monitoring, and data exchange in distributed simulation systems. By abstracting the communication layer, the Simulation Bridge simplifies running simulations remotely.
 
